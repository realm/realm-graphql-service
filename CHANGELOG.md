--- conflicted
+++ resolved
@@ -8,6 +8,13 @@
 
 ### Bug fixes
 * Fixed a bug which would cause the following error message to be output when a class didn't have any properties: `Invalid options provided to ApolloServer: Syntax Error: Expected Name, found }`. Now such classes are ignored as they contain no meaningful information. [realm-graphql#32](https://github.com/realm/realm-graphql/issues/32)
+
+### Compatibility
+* Compatible with Realm Object Server releases from 3.8.1 or later.
+
+### Known notable issues
+* None
+
 
 # 3.3.0 (2018-09-11)
 
@@ -26,18 +33,14 @@
 * Compatible with Realm Object Server releases from 3.8.1 or later.
 
 ### Known notable issues
-<<<<<<< HEAD
-* There is currently no direct support for working with query-based sync (#70) and related object level permissions.
-You can query the reference realm with the same queries as you would normally use.
+* There is currently no support for working with query-based sync (#70).
 
-=======
-* There is currently no support for working with query-based sync (#70).
->>>>>>> 385bfb4a
 
 # 3.2.2 (2018-09-10)
 
 ### Bug fixes
 * Pinned the Apollo dependencies to 1.3.6 as 1.4.0 is breaking the GraphiQL explorer functionality.
+
 
 # 3.2.1 (2018-09-04)
 
